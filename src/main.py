--- conflicted
+++ resolved
@@ -34,17 +34,7 @@
     # Подключиться можем при работающем event-loop
     # Поэтому логика подключения происходит в асинхронной функции
     redis.redis = Redis(host=config.REDIS_HOST, port=config.REDIS_PORT)
-<<<<<<< HEAD
-    elastic.es = AsyncElasticsearch(hosts=[f'http://{config.ELASTIC_HOST}:{config.ELASTIC_PORT}'])
-=======
-    elastic.es = AsyncElasticsearch(
-        hosts=[{
-            'host': config.ELASTIC_HOST,
-            'port': config.ELASTIC_PORT,
-            'scheme': 'http'
-        }]
-    )
->>>>>>> 69cb9a41
+    elastic.es = AsyncElasticsearch(hosts=[f'{config.ELASTIC_HOST}:{config.ELASTIC_PORT}'])
 
 
 @app.on_event('shutdown')
