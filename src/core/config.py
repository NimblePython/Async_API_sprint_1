<<<<<<< HEAD
# -*- coding: utf-8 -*-
import os
from logging import config as logging_config

from pydantic import Extra, Field
=======
"""Конфигурация backend-приложения movies."""
from logging import config as logging_config

>>>>>>> 25a31c2f
from pydantic_settings import BaseSettings

from src.core.logger import LOGGING


class Settings(BaseSettings):
    """Класс настроек backend-приложения movies."""

    APP_VERSION: str = '1.0.2'
    APP_VERSION_DETAILS: str = 'Settings class debugged. FastAPI Lifespan (A.L.)'

    PROJECT_NAME: str  # Название проекта. Используется в Swagger-документации

<<<<<<< HEAD
settings = Settings()
=======
    REDIS_HOST: str
    REDIS_PORT: int
    CACHE_TIME_LIFE: int  # Время жизни кэша Redis
>>>>>>> 25a31c2f

    ES_HOST: str
    ES_PORT: int

<<<<<<< HEAD
=======

settings = Settings()  # type: ignore

>>>>>>> 25a31c2f
# Применяем настройки логирования
logging_config.dictConfig(LOGGING)<|MERGE_RESOLUTION|>--- conflicted
+++ resolved
@@ -1,14 +1,6 @@
-<<<<<<< HEAD
-# -*- coding: utf-8 -*-
-import os
-from logging import config as logging_config
-
-from pydantic import Extra, Field
-=======
 """Конфигурация backend-приложения movies."""
 from logging import config as logging_config
 
->>>>>>> 25a31c2f
 from pydantic_settings import BaseSettings
 
 from src.core.logger import LOGGING
@@ -22,22 +14,15 @@
 
     PROJECT_NAME: str  # Название проекта. Используется в Swagger-документации
 
-<<<<<<< HEAD
-settings = Settings()
-=======
     REDIS_HOST: str
     REDIS_PORT: int
+      
     CACHE_TIME_LIFE: int  # Время жизни кэша Redis
->>>>>>> 25a31c2f
 
     ES_HOST: str
     ES_PORT: int
 
-<<<<<<< HEAD
-=======
-
 settings = Settings()  # type: ignore
 
->>>>>>> 25a31c2f
 # Применяем настройки логирования
 logging_config.dictConfig(LOGGING)