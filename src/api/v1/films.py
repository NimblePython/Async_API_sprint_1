#!/usr/bin/python
# -*- coding: utf-8 -*-
from http import HTTPStatus

from fastapi import APIRouter, Depends, HTTPException, Query
from pydantic import BaseModel
from uuid import UUID
from src.services.film import FilmService, get_film_service

# Объект router, в котором регистрируем обработчики
router = APIRouter()

# FastAPI в качестве моделей использует библиотеку pydantic
# https://pydantic-docs.helpmanual.io
# У неё есть встроенные механизмы валидации, сериализации и десериализации
# Также она основана на дата-классах


# Модель ответа API
class Film(BaseModel):
    uuid: UUID
    title: str


# С помощью декоратора регистрируем обработчик film_details
# На обработку запросов по адресу <some_prefix>/some_id
# Позже подключим роутер к корневому роутеру 
# И адрес запроса будет выглядеть так — /api/v1/films/some_id
# В сигнатуре функции указываем тип данных, получаемый из адреса запроса (film_id: str) 
# И указываем тип возвращаемого объекта — Film

# Внедряем FilmService с помощью Depends(get_film_service)
@router.get('/{film_id}', response_model=Film)
async def film_details(film_id: str, film_service: FilmService = Depends(get_film_service)) -> Film:
    film = await film_service.get_by_id(film_id)
    if not film:
        # Если фильм не найден, отдаём 404 статус
        # Желательно пользоваться уже определёнными HTTP-статусами, которые содержат enum  
                # Такой код будет более поддерживаемым
        raise HTTPException(status_code=HTTPStatus.NOT_FOUND, detail='film not found')

    # Перекладываем данные из models.Film в Film
    # Обратите внимание, что у модели бизнес-логики есть поле description 
        # Которое отсутствует в модели ответа API. 
        # Если бы использовалась общая модель для бизнес-логики и формирования ответов API
        # вы бы предоставляли клиентам данные, которые им не нужны 
        # и, возможно, данные, которые опасно возвращать
<<<<<<< HEAD
    return Film(id=film.id, title=film.title)

# Запросы, которые нужно уметь обрабатывать:

# 1. Главная страница. На ней выводятся популярные фильмы. Пока у вас есть только один признак,
# который можно использовать в качестве критерия популярности - imdb_rating

#   GET /api/v1/films?sort=-imdb_rating&page_size=50&page_number=1
#   [
#   {
#     "uuid": "uuid",
#     "title": "str",
#     "imdb_rating": "float"
#   },
#   ...
#   ]


@router.get("/api/v1/films")
async def get_popular_films(
    sort: str = Query("-imdb_rating", description="Sort by field"),
    page_size: int = Query(50, description="Number of items per page", ge=1),
    page_number: int = Query(1, description="Page number", ge=1),
    film_service: FilmService = Depends(),
):
    valid_sort_fields = ("imdb_rating", "-imdb_rating",)
    if sort not in valid_sort_fields:
        raise HTTPException(status_code=400, detail="Invalid value for 'sort' parameter")
    
    try:
        films = await film_service.get_popular_films(sort, page_size, page_number)
        return films
    except Exception as e:
        raise HTTPException(status_code=500, detail="Internal Server Error")


# 2. Жанр и популярные фильмы в нём. Это просто фильтрация.

# GET /api/v1/films?genre=<uuid:UUID>&sort=-imdb_rating&page_size=50&page_number=1
# [
# {
#   "uuid": "uuid",
#   "title": "str",
#   "imdb_rating": "float"
# },
# ...
# ]

# 3. Поиск по фильмам (2.1. из т.з.)
# GET /api/v1/films/search?query=star&page_number=1&page_size=50
# [
# {
#   "uuid": "uuid",
#   "title": "str",
#   "imdb_rating": "float"
# },
# ...
# ]

# 4. Полная информация по фильму (т.з. 3.1.)
#   http request
# GET /api/v1/films/<uuid:UUID>/
# {
# "uuid": "uuid",
# "title": "str",
# "imdb_rating": "float",
# "description": "str",
# "genre": [
#   { "uuid": "uuid", "name": "str" },
#   ...
# ],
# "actors": [
#   {
#     "uuid": "uuid",
#     "full_name": "str"
#   },
#   ...
# ],
# "writers": [
#   {
#     "uuid": "uuid",
#     "full_name": "str"
#   },
#   ...
# ],
# "directors": [
#   {
#     "uuid": "uuid",
#     "full_name": "str"
#   },
#   ...
# ],
# }

# 5. Похожие фильмы. Похожесть можно оценить с помощью ElasticSearch, но цель модуля не в этом.
# Сделаем просто: покажем фильмы того же жанра.
# /api/v1/films?...

# 6. Фильмы по персоне. (т.з. 4.2)
# /api/v1/persons/<uuid:UUID>/film/

# GET /api/v1/persons/<uuid:UUID>/film
# [
# {
#   "uuid": "uuid",
#   "title": "str",
#   "imdb_rating": "float"
# },
# ...
# ]
=======
    return Film(uuid=film.uuid, title=film.title)
>>>>>>> 69cb9a41
<|MERGE_RESOLUTION|>--- conflicted
+++ resolved
@@ -45,7 +45,6 @@
         # Если бы использовалась общая модель для бизнес-логики и формирования ответов API
         # вы бы предоставляли клиентам данные, которые им не нужны 
         # и, возможно, данные, которые опасно возвращать
-<<<<<<< HEAD
     return Film(id=film.id, title=film.title)
 
 # Запросы, которые нужно уметь обрабатывать:
@@ -155,7 +154,4 @@
 #   "imdb_rating": "float"
 # },
 # ...
-# ]
-=======
-    return Film(uuid=film.uuid, title=film.title)
->>>>>>> 69cb9a41
+# ]