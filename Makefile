run:
	python -m src.main

lint:
	flake8 .
	mypy .

up.local:
<<<<<<< HEAD
	docker-compose -f docker-compose.dev.yml --env-file .env.local up -d




=======
    docker-compose -f docker-compose.dev.yml --env-file .env.local up -d
>>>>>>> 91440a91
<|MERGE_RESOLUTION|>--- conflicted
+++ resolved
@@ -6,12 +6,4 @@
 	mypy .
 
 up.local:
-<<<<<<< HEAD
-	docker-compose -f docker-compose.dev.yml --env-file .env.local up -d
-
-
-
-
-=======
-    docker-compose -f docker-compose.dev.yml --env-file .env.local up -d
->>>>>>> 91440a91
+	docker-compose -f docker-compose.dev.yml --env-file .env.local up -d